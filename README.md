# polestar_api
Polestar API

This application is not an official app affiliated with Polestar.


<<<<<<< HEAD
## Use your Polestar account
This is the account that you also use in the polestar APP on your mobile phone
try here to login if it works or not:
https://polestarid.eu.polestar.com/PolestarLogin/login
=======
## Create a Polestar/Volvo Account
First you need to create a Polestar Developer account on this website: 
https://developer.volvocars.com/apis/extended-vehicle/v1/overview/
on your right side you can choose "Sign Up" and just follow the step.


## Create 'vcc_api_key'
Sign into your Polestar Account and go to your account:
https://developer.volvocars.com/account/
Create a new Application. In my case it call 'My Polestar'

![image](https://github.com/leeyuentuen/polestar_api/assets/1487966/1e4694fe-90ee-4915-b198-55d6b084dc50)

After create, you will see 2 vcc_api_key

![image](https://github.com/leeyuentuen/polestar_api/assets/1487966/b660dffb-096d-4a15-afaa-7213fff24359)
>>>>>>> b218d811


## Add in HA Integration
Add custom repository in HACS: https://github.com/leeyuentuen/polestar_api
Search for integration 'polestar_api'

and fill the information:
email and password: this are the credential to login on your polestar account
VIN: is the car identification number that you can find in your polestar app or polestar account
<<<<<<< HEAD
=======
VCC api key: the key above that you have generate (i've take the first one)

issue with create account? these are the steps: Thanks to @Ottmar0815: https://github.com/leeyuentuen/polestar_api/issues/3#issuecomment-1817916621
```
Steps:

1. Generated a Volvo-ID with your Link https://volvoid.eu.volvocars.com/VolvoLogin/login
2. Generated a Developer-Account with Google-Login.
3. Under developer account generate the app.
4. Get the 'vcc api key'.
5. Used HACS, add the repository and install the HACS-Integration.
6. Go to HomeAssistant integration and add polestar_api integration
7. Use the Volvo-ID credentials, your VIN and the developer 'vcc api key' at integration-setup in HomeAssistant.
Now Data are show instantly.
```




![image](https://github.com/leeyuentuen/polestar_api/assets/1487966/11d7586b-9d88-4b65-bd2b-0c5f66ff52fa)

![image](https://github.com/leeyuentuen/polestar_api/assets/1487966/a8ae1b78-912b-40b5-9498-2534b07f4200)
>>>>>>> b218d811

![image](https://github.com/leeyuentuen/polestar_api/assets/1487966/30645415-ce93-4c73-ad60-6cbff78e691a)

Result:
![image](https://github.com/leeyuentuen/polestar_api/assets/1487966/6805a981-4264-4ede-a331-448599be194a)<|MERGE_RESOLUTION|>--- conflicted
+++ resolved
@@ -4,29 +4,10 @@
 This application is not an official app affiliated with Polestar.
 
 
-<<<<<<< HEAD
 ## Use your Polestar account
 This is the account that you also use in the polestar APP on your mobile phone
 try here to login if it works or not:
 https://polestarid.eu.polestar.com/PolestarLogin/login
-=======
-## Create a Polestar/Volvo Account
-First you need to create a Polestar Developer account on this website: 
-https://developer.volvocars.com/apis/extended-vehicle/v1/overview/
-on your right side you can choose "Sign Up" and just follow the step.
-
-
-## Create 'vcc_api_key'
-Sign into your Polestar Account and go to your account:
-https://developer.volvocars.com/account/
-Create a new Application. In my case it call 'My Polestar'
-
-![image](https://github.com/leeyuentuen/polestar_api/assets/1487966/1e4694fe-90ee-4915-b198-55d6b084dc50)
-
-After create, you will see 2 vcc_api_key
-
-![image](https://github.com/leeyuentuen/polestar_api/assets/1487966/b660dffb-096d-4a15-afaa-7213fff24359)
->>>>>>> b218d811
 
 
 ## Add in HA Integration
@@ -36,31 +17,7 @@
 and fill the information:
 email and password: this are the credential to login on your polestar account
 VIN: is the car identification number that you can find in your polestar app or polestar account
-<<<<<<< HEAD
-=======
-VCC api key: the key above that you have generate (i've take the first one)
 
-issue with create account? these are the steps: Thanks to @Ottmar0815: https://github.com/leeyuentuen/polestar_api/issues/3#issuecomment-1817916621
-```
-Steps:
-
-1. Generated a Volvo-ID with your Link https://volvoid.eu.volvocars.com/VolvoLogin/login
-2. Generated a Developer-Account with Google-Login.
-3. Under developer account generate the app.
-4. Get the 'vcc api key'.
-5. Used HACS, add the repository and install the HACS-Integration.
-6. Go to HomeAssistant integration and add polestar_api integration
-7. Use the Volvo-ID credentials, your VIN and the developer 'vcc api key' at integration-setup in HomeAssistant.
-Now Data are show instantly.
-```
-
-
-
-
-![image](https://github.com/leeyuentuen/polestar_api/assets/1487966/11d7586b-9d88-4b65-bd2b-0c5f66ff52fa)
-
-![image](https://github.com/leeyuentuen/polestar_api/assets/1487966/a8ae1b78-912b-40b5-9498-2534b07f4200)
->>>>>>> b218d811
 
 ![image](https://github.com/leeyuentuen/polestar_api/assets/1487966/30645415-ce93-4c73-ad60-6cbff78e691a)
 
